use std::path::PathBuf;
use std::sync::Arc;

use anyhow::{Context, Result};
use weedb::{Caches, WeeDb};

pub use weedb::Stats as RocksdbStats;
pub use weedb::{rocksdb, BoundedCfHandle, ColumnFamily, Table, UnboundedCfHandle};

use crate::config::DbOptions;

pub mod refcount;
pub mod tables;

mod migrations;

pub struct Db {
    pub archives: Table<tables::Archives>,
    pub block_handles: Table<tables::BlockHandles>,
    pub key_blocks: Table<tables::KeyBlocks>,
    pub package_entries: Table<tables::PackageEntries>,
    pub shard_states: Table<tables::ShardStates>,
    pub cells: Table<tables::Cells>,
    pub node_states: Table<tables::NodeStates>,
    pub prev1: Table<tables::Prev1>,
    pub prev2: Table<tables::Prev2>,
    pub next1: Table<tables::Next1>,
    pub next2: Table<tables::Next2>,

    compaction_lock: tokio::sync::RwLock<()>,
    inner: WeeDb,
}

impl Db {
    pub fn open(path: PathBuf, options: DbOptions) -> Result<Arc<Self>> {
        let limit = match fdlimit::raise_fd_limit() {
            // New fd limit
            Some(limit) => limit,
            // Current soft limit
            None => {
                rlimit::getrlimit(rlimit::Resource::NOFILE)
                    .unwrap_or((256, 0))
                    .0
            }
        };

<<<<<<< HEAD
        let caches = Caches::with_capacity(mem_limit / 3)?;
=======
        let caches_capacity =
            std::cmp::max(options.max_memory_usage / 3, options.min_caches_capacity);
        let compaction_memory_budget = std::cmp::max(
            options.max_memory_usage - options.max_memory_usage / 3,
            options.min_compaction_memory_budget,
        );
>>>>>>> 15a12051

        let caches = Caches::with_capacity(caches_capacity);

        let inner = WeeDb::builder(path, caches)
            .options(|opts, _| {
                opts.set_level_compaction_dynamic_level_bytes(true);
                opts.optimize_level_style_compaction(mem_limit - mem_limit / 3);
                // bigger base level size - less compactions
                opts.set_max_bytes_for_level_base(1024 * 1024 * 1024);
                // parallel compactions finishes faster - less write stalls
                opts.set_max_subcompactions(num_cpus::get() as u32 / 2);

                // compression opts
                opts.set_compression_type(rocksdb::DBCompressionType::Zstd);

                // io
                opts.set_max_open_files(limit as i32);

                // logging
                opts.set_log_level(rocksdb::LogLevel::Info);
                opts.set_keep_log_file_num(2);
                opts.set_recycle_log_file_num(2);

                // cf
                opts.create_if_missing(true);
                opts.create_missing_column_families(true);

                // cpu
                opts.set_max_background_jobs(std::cmp::max((num_cpus::get() as i32) / 2, 2));
                opts.increase_parallelism(num_cpus::get() as i32);

<<<<<<< HEAD
                opts.set_allow_concurrent_memtable_write(false);
                opts.set_enable_write_thread_adaptive_yield(true);
=======
                opts.optimize_level_style_compaction(compaction_memory_budget);
>>>>>>> 15a12051

                // debug
                opts.enable_statistics();
                opts.set_stats_dump_period_sec(30);
            })
            .with_table::<tables::Archives>()
            .with_table::<tables::BlockHandles>()
            .with_table::<tables::KeyBlocks>()
            .with_table::<tables::ShardStates>()
            .with_table::<tables::Cells>()
            .with_table::<tables::NodeStates>()
            .with_table::<tables::Prev1>()
            .with_table::<tables::Prev2>()
            .with_table::<tables::Next1>()
            .with_table::<tables::Next2>()
            .with_table::<tables::PackageEntries>()
            .build()
            .context("Failed building db")?;

        migrations::apply(&inner).context("Failed to apply migrations")?;

        Ok(Arc::new(Self {
            archives: inner.instantiate_table(),
            block_handles: inner.instantiate_table(),
            key_blocks: inner.instantiate_table(),
            package_entries: inner.instantiate_table(),
            shard_states: inner.instantiate_table(),
            cells: inner.instantiate_table(),
            node_states: inner.instantiate_table(),
            prev1: inner.instantiate_table(),
            prev2: inner.instantiate_table(),
            next1: inner.instantiate_table(),
            next2: inner.instantiate_table(),
            compaction_lock: tokio::sync::RwLock::default(),
            inner,
        }))
    }

    #[inline]
    pub fn raw(&self) -> &Arc<rocksdb::DB> {
        self.inner.raw()
    }

    pub fn get_memory_usage_stats(&self) -> Result<RocksdbStats> {
        self.inner.get_memory_usage_stats().map_err(From::from)
    }

    pub async fn delay_compaction(&self) -> tokio::sync::RwLockReadGuard<'_, ()> {
        self.compaction_lock.read().await
    }

    pub async fn trigger_compaction(&self) {
        use std::time::Instant;

        let _compaction_guard = self.compaction_lock.write().await;

        let tables = [
            (self.block_handles.cf(), "block handles"),
            (self.package_entries.cf(), "package entries"),
            (self.archives.cf(), "archives"),
            (self.shard_states.cf(), "shard states"),
            (self.cells.cf(), "cells"),
        ];

        for (cf, title) in tables {
            tracing::info!("{title} compaction started");

            let instant = Instant::now();

            let bound = Option::<[u8; 0]>::None;
            self.raw().compact_range_cf(&cf, bound, bound);

            tracing::info!(
                elapsed_ms = instant.elapsed().as_millis(),
                "{title} compaction finished"
            );
        }
    }
}

impl Drop for Db {
    fn drop(&mut self) {
        self.raw().cancel_all_background_work(true)
    }
}<|MERGE_RESOLUTION|>--- conflicted
+++ resolved
@@ -44,23 +44,18 @@
             }
         };
 
-<<<<<<< HEAD
-        let caches = Caches::with_capacity(mem_limit / 3)?;
-=======
-        let caches_capacity =
-            std::cmp::max(options.max_memory_usage / 3, options.min_caches_capacity);
+        let caches_capacity = std::cmp::max(options.lru_capacity / 3, options.min_caches_capacity);
         let compaction_memory_budget = std::cmp::max(
-            options.max_memory_usage - options.max_memory_usage / 3,
+            options.lru_capacity - options.lru_capacity / 3,
             options.min_compaction_memory_budget,
         );
->>>>>>> 15a12051
 
         let caches = Caches::with_capacity(caches_capacity);
 
         let inner = WeeDb::builder(path, caches)
             .options(|opts, _| {
                 opts.set_level_compaction_dynamic_level_bytes(true);
-                opts.optimize_level_style_compaction(mem_limit - mem_limit / 3);
+                opts.optimize_level_style_compaction(compaction_memory_budget);
                 // bigger base level size - less compactions
                 opts.set_max_bytes_for_level_base(1024 * 1024 * 1024);
                 // parallel compactions finishes faster - less write stalls
@@ -85,12 +80,8 @@
                 opts.set_max_background_jobs(std::cmp::max((num_cpus::get() as i32) / 2, 2));
                 opts.increase_parallelism(num_cpus::get() as i32);
 
-<<<<<<< HEAD
                 opts.set_allow_concurrent_memtable_write(false);
                 opts.set_enable_write_thread_adaptive_yield(true);
-=======
-                opts.optimize_level_style_compaction(compaction_memory_budget);
->>>>>>> 15a12051
 
                 // debug
                 opts.enable_statistics();
