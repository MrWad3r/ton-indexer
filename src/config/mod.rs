--- conflicted
+++ resolved
@@ -58,23 +58,24 @@
     }
 }
 
-#[derive(Debug, Clone, Serialize, Deserialize)]
+#[derive(Debug, Copy, Clone, Serialize, Deserialize)]
 #[serde(deny_unknown_fields, default)]
 pub struct DbOptions {
-    pub max_memory_usage: usize,
+    pub lru_capacity: usize,
     pub min_caches_capacity: usize,
     pub min_compaction_memory_budget: usize,
+    pub caches_size: u64,
 }
 
 impl Default for DbOptions {
     fn default() -> Self {
-        // Third of all memory as suggested in docs
-        let sys = sysinfo::System::new_all();
-        let total = sys.total_memory();
-        Self {
-            max_memory_usage: (total / 3) as usize,
+        // available memory because of indexers coexistence
+        let total = sysinfo::System::new().available_memory() - 2 * (1 << 30); // write buffer
+        Self {
+            lru_capacity: (total / 3) as usize,
             min_caches_capacity: 64 << 20,         // 64 MB
             min_compaction_memory_budget: 1 << 30, // 1 GB
+            caches_size: (total / 3),
         }
     }
 }
@@ -207,14 +208,4 @@
     fn default() -> Self {
         Self { ttl_sec: 120 }
     }
-<<<<<<< HEAD
-}
-
-/// Third of all memory as suggested in docs
-pub fn default_max_db_memory_usage() -> usize {
-    let sys = sysinfo::System::new_all();
-    let total = sys.available_memory();
-    (total / 3) as usize
-=======
->>>>>>> 15a12051
 }